--- conflicted
+++ resolved
@@ -2,13 +2,10 @@
 
 ## **[Unreleased]**
 
-<<<<<<< HEAD
 - [#925](https://github.com/wasmerio/wasmer/pull/925) Host functions can be closures with a captured environment.
 - [#917](https://github.com/wasmerio/wasmer/pull/917) Host functions (aka imported functions) may not have `&mut vm::Ctx` as first argument, i.e. the presence of the `&mut vm::Ctx` argument is optional.
 - [#915](https://github.com/wasmerio/wasmer/pull/915) All backends share the same definition of `Trampoline` (defined in `wasmer-runtime-core`).
-=======
 - [#952](https://github.com/wasmerio/wasmer/pull/952) Use C preprocessor to properly hide trampoline functions on Windows and non-x86_64 targets.
->>>>>>> 4c14ab0b
 
 ## 0.10.0 - 2019-11-11
 
