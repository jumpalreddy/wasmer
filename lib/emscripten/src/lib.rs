#![deny(unused_imports, unused_variables, unused_unsafe, unreachable_patterns)]

#[macro_use]
extern crate wasmer_runtime_core;

use hashbrown::HashMap;
use lazy_static::lazy_static;
use std::cell::UnsafeCell;
use std::path::PathBuf;
use std::{f64, ffi::c_void};
use wasmer_runtime_core::{
    error::CallResult,
    export::Export,
    func,
    global::Global,
    import::ImportObject,
    imports,
    memory::Memory,
    module::ImportName,
    table::Table,
    types::{ElementType, FuncSig, MemoryDescriptor, TableDescriptor, Type, Value},
    units::Pages,
    vm::Ctx,
    Func, Instance, IsExport, Module,
};

#[cfg(unix)]
use ::libc::DIR as libcDIR;

// We use a placeholder for windows
#[cfg(not(unix))]
type libcDIR = u8;

#[macro_use]
mod macros;

// EMSCRIPTEN APIS
mod bitwise;
mod emscripten_target;
mod env;
mod errno;
mod exception;
mod exec;
mod exit;
mod inet;
mod io;
mod jmp;
mod libc;
mod linking;
mod lock;
mod math;
mod memory;
mod process;
mod signal;
mod storage;
mod syscalls;
mod time;
mod ucontext;
mod unistd;
mod utils;
mod varargs;

pub use self::storage::{align_memory, static_alloc};
pub use self::utils::{
    allocate_cstr_on_stack, allocate_on_stack, get_emscripten_memory_size, get_emscripten_metadata,
    get_emscripten_table_size, is_emscripten_module,
};

// TODO: Magic number - how is this calculated?
const TOTAL_STACK: u32 = 5_242_880;
// TODO: make this variable
const STATIC_BUMP: u32 = 215_536;

lazy_static! {
    static ref OLD_ABORT_ON_CANNOT_GROW_MEMORY_SIG: FuncSig =
        { FuncSig::new(vec![], vec![Type::I32]) };
}

// The address globals begin at. Very low in memory, for code size and optimization opportunities.
// Above 0 is static memory, starting with globals.
// Then the stack.
// Then 'dynamic' memory for sbrk.
const GLOBAL_BASE: u32 = 1024;
const STATIC_BASE: u32 = GLOBAL_BASE;

pub struct EmscriptenData<'a> {
    pub malloc: Func<'a, u32, u32>,
    pub free: Func<'a, u32>,
    pub memalign: Option<Func<'a, (u32, u32), u32>>,
    pub memset: Func<'a, (u32, u32, u32), u32>,
    pub stack_alloc: Func<'a, u32, u32>,
    pub jumps: Vec<UnsafeCell<[u32; 27]>>,
    pub opened_dirs: HashMap<i32, Box<*mut libcDIR>>,

    pub dyn_call_i: Option<Func<'a, i32, i32>>,
    pub dyn_call_ii: Option<Func<'a, (i32, i32), i32>>,
    pub dyn_call_iii: Option<Func<'a, (i32, i32, i32), i32>>,
    pub dyn_call_iiii: Option<Func<'a, (i32, i32, i32, i32), i32>>,
    pub dyn_call_iifi: Option<Func<'a, (i32, i32, f64, i32), i32>>,
    pub dyn_call_v: Option<Func<'a, (i32)>>,
    pub dyn_call_vi: Option<Func<'a, (i32, i32)>>,
    pub dyn_call_vii: Option<Func<'a, (i32, i32, i32)>>,
    pub dyn_call_viii: Option<Func<'a, (i32, i32, i32, i32)>>,
    pub dyn_call_viiii: Option<Func<'a, (i32, i32, i32, i32, i32)>>,

    // round 2
    pub dyn_call_dii: Option<Func<'a, (i32, i32, i32), f64>>,
    pub dyn_call_diiii: Option<Func<'a, (i32, i32, i32, i32, i32), f64>>,
    pub dyn_call_iiiii: Option<Func<'a, (i32, i32, i32, i32, i32), i32>>,
    pub dyn_call_iiiiii: Option<Func<'a, (i32, i32, i32, i32, i32, i32), i32>>,
    pub dyn_call_iiiiiii: Option<Func<'a, (i32, i32, i32, i32, i32, i32, i32), i32>>,
    pub dyn_call_iiiiiiii: Option<Func<'a, (i32, i32, i32, i32, i32, i32, i32, i32), i32>>,
    pub dyn_call_iiiiiiiii: Option<Func<'a, (i32, i32, i32, i32, i32, i32, i32, i32, i32), i32>>,
    pub dyn_call_iiiiiiiiii:
        Option<Func<'a, (i32, i32, i32, i32, i32, i32, i32, i32, i32, i32), i32>>,
    pub dyn_call_iiiiiiiiiii:
        Option<Func<'a, (i32, i32, i32, i32, i32, i32, i32, i32, i32, i32, i32), i32>>,
    pub dyn_call_vd: Option<Func<'a, (i32, f64)>>,
    pub dyn_call_viiiii: Option<Func<'a, (i32, i32, i32, i32, i32, i32)>>,
    pub dyn_call_viiiiii: Option<Func<'a, (i32, i32, i32, i32, i32, i32, i32)>>,
    pub dyn_call_viiiiiii: Option<Func<'a, (i32, i32, i32, i32, i32, i32, i32, i32)>>,
    pub dyn_call_viiiiiiii: Option<Func<'a, (i32, i32, i32, i32, i32, i32, i32, i32, i32)>>,
    pub dyn_call_viiiiiiiii: Option<Func<'a, (i32, i32, i32, i32, i32, i32, i32, i32, i32, i32)>>,
    pub dyn_call_viiiiiiiiii:
        Option<Func<'a, (i32, i32, i32, i32, i32, i32, i32, i32, i32, i32, i32)>>,
    pub dyn_call_iij: Option<Func<'a, (i32, i32, i32, i32), i32>>,
    pub dyn_call_iiji: Option<Func<'a, (i32, i32, i32, i32, i32), i32>>,
    pub dyn_call_iiijj: Option<Func<'a, (i32, i32, i32, i32, i32, i32, i32), i32>>,
    pub dyn_call_j: Option<Func<'a, i32, i32>>,
    pub dyn_call_ji: Option<Func<'a, (i32, i32), i32>>,
    pub dyn_call_jii: Option<Func<'a, (i32, i32, i32), i32>>,
    pub dyn_call_jij: Option<Func<'a, (i32, i32, i32, i32), i32>>,
    pub dyn_call_jjj: Option<Func<'a, (i32, i32, i32, i32, i32), i32>>,
    pub dyn_call_viiij: Option<Func<'a, (i32, i32, i32, i32, i32, i32)>>,
    pub dyn_call_viiijiiii: Option<Func<'a, (i32, i32, i32, i32, i32, i32, i32, i32, i32, i32)>>,
    pub dyn_call_viiijiiiiii:
        Option<Func<'a, (i32, i32, i32, i32, i32, i32, i32, i32, i32, i32, i32, i32)>>,
    pub dyn_call_viij: Option<Func<'a, (i32, i32, i32, i32, i32)>>,
    pub dyn_call_viiji: Option<Func<'a, (i32, i32, i32, i32, i32, i32)>>,
    pub dyn_call_viijiii: Option<Func<'a, (i32, i32, i32, i32, i32, i32, i32, i32)>>,
    pub dyn_call_viijj: Option<Func<'a, (i32, i32, i32, i32, i32, i32, i32)>>,
    pub dyn_call_vj: Option<Func<'a, (i32, i32, i32)>>,
    pub dyn_call_vjji: Option<Func<'a, (i32, i32, i32, i32, i32, i32)>>,
    pub dyn_call_vij: Option<Func<'a, (i32, i32, i32, i32)>>,
    pub dyn_call_viji: Option<Func<'a, (i32, i32, i32, i32, i32)>>,
    pub dyn_call_vijiii: Option<Func<'a, (i32, i32, i32, i32, i32, i32, i32)>>,
    pub dyn_call_vijj: Option<Func<'a, (i32, i32, i32, i32, i32, i32)>>,
    pub dyn_call_viid: Option<Func<'a, (i32, i32, i32, f64)>>,
    pub dyn_call_viidii: Option<Func<'a, (i32, i32, i32, f64, i32, i32)>>,
    pub dyn_call_viidddddddd:
        Option<Func<'a, (i32, i32, i32, f64, f64, f64, f64, f64, f64, f64, f64)>>,
    pub temp_ret_0: i32,

    pub stack_save: Option<Func<'a, (), i32>>,
    pub stack_restore: Option<Func<'a, (i32)>>,
    pub set_threw: Option<Func<'a, (i32, i32)>>,
    pub mapped_dirs: HashMap<String, PathBuf>,
}

impl<'a> EmscriptenData<'a> {
    pub fn new(
        instance: &'a mut Instance,
        mapped_dirs: HashMap<String, PathBuf>,
    ) -> EmscriptenData<'a> {
        let malloc = instance.func("_malloc").unwrap();
        let free = instance.func("_free").unwrap();
        let memalign = instance.func("_memalign").ok();
        let memset = instance.func("_memset").unwrap();
        let stack_alloc = instance.func("stackAlloc").unwrap();

        let dyn_call_i = instance.func("dynCall_i").ok();
        let dyn_call_ii = instance.func("dynCall_ii").ok();
        let dyn_call_iii = instance.func("dynCall_iii").ok();
        let dyn_call_iiii = instance.func("dynCall_iiii").ok();
        let dyn_call_iifi = instance.func("dynCall_iifi").ok();
        let dyn_call_v = instance.func("dynCall_v").ok();
        let dyn_call_vi = instance.func("dynCall_vi").ok();
        let dyn_call_vii = instance.func("dynCall_vii").ok();
        let dyn_call_viii = instance.func("dynCall_viii").ok();
        let dyn_call_viiii = instance.func("dynCall_viiii").ok();

        // round 2
        let dyn_call_dii = instance.func("dynCall_dii").ok();
        let dyn_call_diiii = instance.func("dynCall_diiii").ok();
        let dyn_call_iiiii = instance.func("dynCall_iiiii").ok();
        let dyn_call_iiiiii = instance.func("dynCall_iiiiii").ok();
        let dyn_call_iiiiiii = instance.func("dynCall_iiiiiii").ok();
        let dyn_call_iiiiiiii = instance.func("dynCall_iiiiiiii").ok();
        let dyn_call_iiiiiiiii = instance.func("dynCall_iiiiiiiii").ok();
        let dyn_call_iiiiiiiiii = instance.func("dynCall_iiiiiiiiii").ok();
        let dyn_call_iiiiiiiiiii = instance.func("dynCall_iiiiiiiiiii").ok();
        let dyn_call_vd = instance.func("dynCall_vd").ok();
        let dyn_call_viiiii = instance.func("dynCall_viiiii").ok();
        let dyn_call_viiiiii = instance.func("dynCall_viiiiii").ok();
        let dyn_call_viiiiiii = instance.func("dynCall_viiiiiii").ok();
        let dyn_call_viiiiiiii = instance.func("dynCall_viiiiiiii").ok();
        let dyn_call_viiiiiiiii = instance.func("dynCall_viiiiiiiii").ok();
        let dyn_call_viiiiiiiiii = instance.func("dynCall_viiiiiiiiii").ok();
        let dyn_call_iij = instance.func("dynCall_iij").ok();
        let dyn_call_iiji = instance.func("dynCall_iiji").ok();
        let dyn_call_iiijj = instance.func("dynCall_iiijj").ok();
        let dyn_call_j = instance.func("dynCall_j").ok();
        let dyn_call_ji = instance.func("dynCall_ji").ok();
        let dyn_call_jii = instance.func("dynCall_jii").ok();
        let dyn_call_jij = instance.func("dynCall_jij").ok();
        let dyn_call_jjj = instance.func("dynCall_jjj").ok();
        let dyn_call_viiij = instance.func("dynCall_viiij").ok();
        let dyn_call_viiijiiii = instance.func("dynCall_viiijiiii").ok();
        let dyn_call_viiijiiiiii = instance.func("dynCall_viiijiiiiii").ok();
        let dyn_call_viij = instance.func("dynCall_viij").ok();
        let dyn_call_viiji = instance.func("dynCall_viiji").ok();
        let dyn_call_viijiii = instance.func("dynCall_viijiii").ok();
        let dyn_call_viijj = instance.func("dynCall_viijj").ok();
        let dyn_call_vj = instance.func("dynCall_vj").ok();
        let dyn_call_vjji = instance.func("dynCall_vjji").ok();
        let dyn_call_vij = instance.func("dynCall_vij").ok();
        let dyn_call_viji = instance.func("dynCall_viji").ok();
        let dyn_call_vijiii = instance.func("dynCall_vijiii").ok();
        let dyn_call_vijj = instance.func("dynCall_vijj").ok();
        let dyn_call_viid = instance.func("dynCall_viid").ok();
        let dyn_call_viidii = instance.func("dynCall_viidii").ok();
        let dyn_call_viidddddddd = instance.func("dynCall_viidddddddd").ok();

        let stack_save = instance.func("stackSave").ok();
        let stack_restore = instance.func("stackRestore").ok();
        let set_threw = instance.func("_setThrew").ok();

        EmscriptenData {
            malloc,
            free,
            memalign,
            memset,
            stack_alloc,
            jumps: Vec::new(),
            opened_dirs: HashMap::new(),

            dyn_call_i,
            dyn_call_ii,
            dyn_call_iii,
            dyn_call_iiii,
            dyn_call_iifi,
            dyn_call_v,
            dyn_call_vi,
            dyn_call_vii,
            dyn_call_viii,
            dyn_call_viiii,

            // round 2
            dyn_call_dii,
            dyn_call_diiii,
            dyn_call_iiiii,
            dyn_call_iiiiii,
            dyn_call_iiiiiii,
            dyn_call_iiiiiiii,
            dyn_call_iiiiiiiii,
            dyn_call_iiiiiiiiii,
            dyn_call_iiiiiiiiiii,
            dyn_call_vd,
            dyn_call_viiiii,
            dyn_call_viiiiii,
            dyn_call_viiiiiii,
            dyn_call_viiiiiiii,
            dyn_call_viiiiiiiii,
            dyn_call_viiiiiiiiii,
            dyn_call_iij,
            dyn_call_iiji,
            dyn_call_iiijj,
            dyn_call_j,
            dyn_call_ji,
            dyn_call_jii,
            dyn_call_jij,
            dyn_call_jjj,
            dyn_call_viiij,
            dyn_call_viiijiiii,
            dyn_call_viiijiiiiii,
            dyn_call_viij,
            dyn_call_viiji,
            dyn_call_viijiii,
            dyn_call_viijj,
            dyn_call_vj,
            dyn_call_vjji,
            dyn_call_vij,
            dyn_call_viji,
            dyn_call_vijiii,
            dyn_call_vijj,
            dyn_call_viid,
            dyn_call_viidii,
            dyn_call_viidddddddd,
            temp_ret_0: 0,

            stack_save,
            stack_restore,
            set_threw,
            mapped_dirs,
        }
    }
}

pub fn run_emscripten_instance(
    _module: &Module,
    instance: &mut Instance,
    path: &str,
    args: Vec<&str>,
    entrypoint: Option<String>,
    mapped_dirs: Vec<(String, PathBuf)>,
) -> CallResult<()> {
    let mut data = EmscriptenData::new(instance, mapped_dirs.into_iter().collect());
    let data_ptr = &mut data as *mut _ as *mut c_void;
    instance.context_mut().data = data_ptr;

    // ATINIT
    // (used by C++)
    if let Ok(_func) = instance.dyn_func("globalCtors") {
        instance.call("globalCtors", &[])?;
    }

    if let Ok(_func) = instance.dyn_func("___emscripten_environ_constructor") {
        instance.call("___emscripten_environ_constructor", &[])?;
    }

    // println!("running emscripten instance");

    if let Some(ep) = entrypoint {
        debug!("Running entry point: {}", &ep);
        let arg = unsafe { allocate_cstr_on_stack(instance.context_mut(), args[0]).0 };
        //let (argc, argv) = store_module_arguments(instance.context_mut(), args);
        instance.call(&ep, &[Value::I32(arg as i32)])?;
    } else {
        let main_func = instance.dyn_func("_main")?;
        let num_params = main_func.signature().params().len();
        let _result = match num_params {
            2 => {
                let mut new_args = vec![path];
                new_args.extend(args);
                let (argc, argv) = store_module_arguments(instance.context_mut(), new_args);
                instance.call("_main", &[Value::I32(argc as i32), Value::I32(argv as i32)])?;
            }
            0 => {
                instance.call("_main", &[])?;
            }
            _ => panic!(
                "The emscripten main function has received an incorrect number of params {}",
                num_params
            ),
        };
    }

    // TODO atexit for emscripten
    // println!("{:?}", data);
    Ok(())
}

fn store_module_arguments(ctx: &mut Ctx, args: Vec<&str>) -> (u32, u32) {
    let argc = args.len() + 1;

    let mut args_slice = vec![0; argc];
    for (slot, arg) in args_slice[0..argc].iter_mut().zip(args.iter()) {
        *slot = unsafe { allocate_cstr_on_stack(ctx, &arg).0 };
    }

    let (argv_offset, argv_slice): (_, &mut [u32]) =
        unsafe { allocate_on_stack(ctx, ((argc) * 4) as u32) };
    assert!(!argv_slice.is_empty());
    for (slot, arg) in argv_slice[0..argc].iter_mut().zip(args_slice.iter()) {
        *slot = *arg
    }
    argv_slice[argc] = 0;

    (argc as u32 - 1, argv_offset)
}

pub fn emscripten_set_up_memory(memory: &Memory, globals: &EmscriptenGlobalsData) {
    let dynamictop_ptr = globals.dynamictop_ptr;
    let dynamic_base = globals.dynamic_base;

    memory.view::<u32>()[(dynamictop_ptr / 4) as usize].set(dynamic_base);
}

pub struct EmscriptenGlobalsData {
    abort: u64,
    // Env namespace
    stacktop: u32,
    stack_max: u32,
    dynamictop_ptr: u32,
    dynamic_base: u32,
    memory_base: u32,
    table_base: u32,
    temp_double_ptr: u32,
    use_old_abort_on_cannot_grow_memory: bool,
}

pub struct EmscriptenGlobals {
    // The emscripten data
    pub data: EmscriptenGlobalsData,
    // The emscripten memory
    pub memory: Memory,
    pub table: Table,
    pub memory_min: Pages,
    pub memory_max: Option<Pages>,
    pub null_func_names: Vec<String>,
}

impl EmscriptenGlobals {
    pub fn new(module: &Module /*, static_bump: u32 */) -> Self {
        let mut use_old_abort_on_cannot_grow_memory = false;
        for (
            index,
            ImportName {
                namespace_index,
                name_index,
            },
        ) in &module.info().imported_functions
        {
            let namespace = module.info().namespace_table.get(*namespace_index);
            let name = module.info().name_table.get(*name_index);
            if name == "abortOnCannotGrowMemory" && namespace == "env" {
                let sig_index = module.info().func_assoc[index.convert_up(module.info())];
                let expected_sig = &module.info().signatures[sig_index];
                if *expected_sig == *OLD_ABORT_ON_CANNOT_GROW_MEMORY_SIG {
                    use_old_abort_on_cannot_grow_memory = true;
                }
                break;
            }
        }

        let (table_min, table_max) = get_emscripten_table_size(&module);
        let (memory_min, memory_max) = get_emscripten_memory_size(&module);

        // Memory initialization
        let memory_type = MemoryDescriptor {
            minimum: memory_min,
            maximum: memory_max,
            shared: false,
        };
        let memory = Memory::new(memory_type).unwrap();

        let table_type = TableDescriptor {
            element: ElementType::Anyfunc,
            minimum: table_min,
            maximum: table_max,
        };
        let table = Table::new(table_type).unwrap();

        let data = {
            let static_bump = STATIC_BUMP;

            let mut static_top = STATIC_BASE + static_bump;

            let memory_base = STATIC_BASE;
            let table_base = 0;

            let temp_double_ptr = static_top;
            static_top += 16;

            let (dynamic_base, dynamictop_ptr) =
                get_emscripten_metadata(&module).unwrap_or_else(|| {
                    let dynamictop_ptr = static_alloc(&mut static_top, 4);
                    (
                        align_memory(align_memory(static_top) + TOTAL_STACK),
                        dynamictop_ptr,
                    )
                });

            let stacktop = align_memory(static_top);
            let stack_max = stacktop + TOTAL_STACK;

            EmscriptenGlobalsData {
                abort: 0,
                stacktop,
                stack_max,
                dynamictop_ptr,
                dynamic_base,
                memory_base,
                table_base,
                temp_double_ptr,
                use_old_abort_on_cannot_grow_memory,
            }
        };

        emscripten_set_up_memory(&memory, &data);

        let mut null_func_names = vec![];
        for (
            _,
            ImportName {
                namespace_index,
                name_index,
            },
        ) in &module.info().imported_functions
        {
            let namespace = module.info().namespace_table.get(*namespace_index);
            let name = module.info().name_table.get(*name_index);
            if namespace == "env" && name.starts_with("nullFunc_") {
                null_func_names.push(name.to_string())
            }
        }

        Self {
            data,
            memory,
            table,
            memory_min,
            memory_max,
            null_func_names,
        }
    }
}

pub fn generate_emscripten_env(globals: &mut EmscriptenGlobals) -> ImportObject {
    let abort_on_cannot_grow_memory_export = if globals.data.use_old_abort_on_cannot_grow_memory {
        func!(crate::memory::abort_on_cannot_grow_memory_old).to_export()
    } else {
        func!(crate::memory::abort_on_cannot_grow_memory).to_export()
    };

    let mut env_ns = namespace! {
        "memory" => Export::Memory(globals.memory.clone()),
        "table" => Export::Table(globals.table.clone()),

        // Globals
        "STACKTOP" => Global::new(Value::I32(globals.data.stacktop as i32)),
        "STACK_MAX" => Global::new(Value::I32(globals.data.stack_max as i32)),
        "DYNAMICTOP_PTR" => Global::new(Value::I32(globals.data.dynamictop_ptr as i32)),
        "fb" => Global::new(Value::I32(globals.data.table_base as i32)),
        "tableBase" => Global::new(Value::I32(globals.data.table_base as i32)),
        "__table_base" => Global::new(Value::I32(globals.data.table_base as i32)),
        "ABORT" => Global::new(Value::I32(globals.data.abort as i32)),
        "gb" => Global::new(Value::I32(globals.data.memory_base as i32)),
        "memoryBase" => Global::new(Value::I32(globals.data.memory_base as i32)),
        "__memory_base" => Global::new(Value::I32(globals.data.memory_base as i32)),
        "tempDoublePtr" => Global::new(Value::I32(globals.data.temp_double_ptr as i32)),

        // inet
        "_inet_addr" => func!(crate::inet::addr),

        // IO
        "printf" => func!(crate::io::printf),
        "putchar" => func!(crate::io::putchar),
        "___lock" => func!(crate::lock::___lock),
        "___unlock" => func!(crate::lock::___unlock),
        "___wait" => func!(crate::lock::___wait),
        "_flock" => func!(crate::lock::_flock),
        "_chroot" => func!(crate::io::chroot),
        "_getprotobyname" => func!(crate::io::getprotobyname),
        "_getprotobynumber" => func!(crate::io::getprotobynumber),
        "_getpwuid" => func!(crate::io::getpwuid),
        "_sigdelset" => func!(crate::io::sigdelset),
        "_sigfillset" => func!(crate::io::sigfillset),
        "_tzset" => func!(crate::io::tzset),
        "_strptime" => func!(crate::io::strptime),

        // exec
        "_execvp" => func!(crate::exec::execvp),
        "_execl" => func!(crate::exec::execl),
        "_execle" => func!(crate::exec::execle),

        // exit
        "__exit" => func!(crate::exit::exit),

        // Env
        "___assert_fail" => func!(crate::env::___assert_fail),
        "_getenv" => func!(crate::env::_getenv),
        "_setenv" => func!(crate::env::_setenv),
        "_putenv" => func!(crate::env::_putenv),
        "_unsetenv" => func!(crate::env::_unsetenv),
        "_getpwnam" => func!(crate::env::_getpwnam),
        "_getgrnam" => func!(crate::env::_getgrnam),
        "___buildEnvironment" => func!(crate::env::___build_environment),
        "___setErrNo" => func!(crate::errno::___seterrno),
        "_getpagesize" => func!(crate::env::_getpagesize),
        "_sysconf" => func!(crate::env::_sysconf),
        "_getaddrinfo" => func!(crate::env::_getaddrinfo),
        "_times" => func!(crate::env::_times),
        "_pathconf" => func!(crate::env::_pathconf),
        "_fpathconf" => func!(crate::env::_fpathconf),

        // Syscalls
        "___syscall1" => func!(crate::syscalls::___syscall1),
        "___syscall3" => func!(crate::syscalls::___syscall3),
        "___syscall4" => func!(crate::syscalls::___syscall4),
        "___syscall5" => func!(crate::syscalls::___syscall5),
        "___syscall6" => func!(crate::syscalls::___syscall6),
        "___syscall9" => func!(crate::syscalls::___syscall9),
        "___syscall10" => func!(crate::syscalls::___syscall10),
        "___syscall12" => func!(crate::syscalls::___syscall12),
        "___syscall14" => func!(crate::syscalls::___syscall14),
        "___syscall15" => func!(crate::syscalls::___syscall15),
        "___syscall20" => func!(crate::syscalls::___syscall20),
        "___syscall21" => func!(crate::syscalls::___syscall21),
        "___syscall25" => func!(crate::syscalls::___syscall25),
        "___syscall29" => func!(crate::syscalls::___syscall29),
        "___syscall32" => func!(crate::syscalls::___syscall32),
        "___syscall33" => func!(crate::syscalls::___syscall33),
        "___syscall34" => func!(crate::syscalls::___syscall34),
        "___syscall36" => func!(crate::syscalls::___syscall36),
        "___syscall39" => func!(crate::syscalls::___syscall39),
        "___syscall38" => func!(crate::syscalls::___syscall38),
        "___syscall40" => func!(crate::syscalls::___syscall40),
        "___syscall41" => func!(crate::syscalls::___syscall41),
        "___syscall42" => func!(crate::syscalls::___syscall42),
        "___syscall51" => func!(crate::syscalls::___syscall51),
        "___syscall52" => func!(crate::syscalls::___syscall52),
        "___syscall53" => func!(crate::syscalls::___syscall53),
        "___syscall54" => func!(crate::syscalls::___syscall54),
        "___syscall57" => func!(crate::syscalls::___syscall57),
        "___syscall60" => func!(crate::syscalls::___syscall60),
        "___syscall63" => func!(crate::syscalls::___syscall63),
        "___syscall64" => func!(crate::syscalls::___syscall64),
        "___syscall66" => func!(crate::syscalls::___syscall66),
        "___syscall75" => func!(crate::syscalls::___syscall75),
        "___syscall77" => func!(crate::syscalls::___syscall77),
        "___syscall83" => func!(crate::syscalls::___syscall83),
        "___syscall85" => func!(crate::syscalls::___syscall85),
        "___syscall91" => func!(crate::syscalls::___syscall91),
        "___syscall94" => func!(crate::syscalls::___syscall94),
        "___syscall96" => func!(crate::syscalls::___syscall96),
        "___syscall97" => func!(crate::syscalls::___syscall97),
        "___syscall102" => func!(crate::syscalls::___syscall102),
        "___syscall110" => func!(crate::syscalls::___syscall110),
        "___syscall114" => func!(crate::syscalls::___syscall114),
        "___syscall118" => func!(crate::syscalls::___syscall118),
        "___syscall121" => func!(crate::syscalls::___syscall121),
        "___syscall122" => func!(crate::syscalls::___syscall122),
        "___syscall125" => func!(crate::syscalls::___syscall125),
        "___syscall132" => func!(crate::syscalls::___syscall132),
        "___syscall133" => func!(crate::syscalls::___syscall133),
        "___syscall140" => func!(crate::syscalls::___syscall140),
        "___syscall142" => func!(crate::syscalls::___syscall142),
        "___syscall144" => func!(crate::syscalls::___syscall144),
        "___syscall145" => func!(crate::syscalls::___syscall145),
        "___syscall146" => func!(crate::syscalls::___syscall146),
        "___syscall147" => func!(crate::syscalls::___syscall147),
        "___syscall148" => func!(crate::syscalls::___syscall148),
        "___syscall150" => func!(crate::syscalls::___syscall150),
        "___syscall151" => func!(crate::syscalls::___syscall151),
        "___syscall152" => func!(crate::syscalls::___syscall152),
        "___syscall153" => func!(crate::syscalls::___syscall153),
        "___syscall163" => func!(crate::syscalls::___syscall163),
        "___syscall168" => func!(crate::syscalls::___syscall168),
        "___syscall180" => func!(crate::syscalls::___syscall180),
        "___syscall181" => func!(crate::syscalls::___syscall181),
        "___syscall183" => func!(crate::syscalls::___syscall183),
        "___syscall191" => func!(crate::syscalls::___syscall191),
        "___syscall192" => func!(crate::syscalls::___syscall192),
        "___syscall193" => func!(crate::syscalls::___syscall193),
        "___syscall194" => func!(crate::syscalls::___syscall194),
        "___syscall195" => func!(crate::syscalls::___syscall195),
        "___syscall196" => func!(crate::syscalls::___syscall196),
        "___syscall197" => func!(crate::syscalls::___syscall197),
        "___syscall198" => func!(crate::syscalls::___syscall198),
        "___syscall199" => func!(crate::syscalls::___syscall199),
        "___syscall200" => func!(crate::syscalls::___syscall200),
        "___syscall201" => func!(crate::syscalls::___syscall201),
        "___syscall202" => func!(crate::syscalls::___syscall202),
        "___syscall205" => func!(crate::syscalls::___syscall205),
        "___syscall207" => func!(crate::syscalls::___syscall207),
        "___syscall209" => func!(crate::syscalls::___syscall209),
        "___syscall211" => func!(crate::syscalls::___syscall211),
        "___syscall212" => func!(crate::syscalls::___syscall212),
        "___syscall218" => func!(crate::syscalls::___syscall218),
        "___syscall219" => func!(crate::syscalls::___syscall219),
        "___syscall220" => func!(crate::syscalls::___syscall220),
        "___syscall221" => func!(crate::syscalls::___syscall221),
        "___syscall268" => func!(crate::syscalls::___syscall268),
        "___syscall269" => func!(crate::syscalls::___syscall269),
        "___syscall272" => func!(crate::syscalls::___syscall272),
        "___syscall295" => func!(crate::syscalls::___syscall295),
        "___syscall296" => func!(crate::syscalls::___syscall296),
        "___syscall297" => func!(crate::syscalls::___syscall297),
        "___syscall298" => func!(crate::syscalls::___syscall298),
        "___syscall300" => func!(crate::syscalls::___syscall300),
        "___syscall301" => func!(crate::syscalls::___syscall301),
        "___syscall302" => func!(crate::syscalls::___syscall302),
        "___syscall303" => func!(crate::syscalls::___syscall303),
        "___syscall304" => func!(crate::syscalls::___syscall304),
        "___syscall305" => func!(crate::syscalls::___syscall305),
        "___syscall306" => func!(crate::syscalls::___syscall306),
        "___syscall307" => func!(crate::syscalls::___syscall307),
        "___syscall308" => func!(crate::syscalls::___syscall308),
        "___syscall320" => func!(crate::syscalls::___syscall320),
        "___syscall324" => func!(crate::syscalls::___syscall324),
        "___syscall330" => func!(crate::syscalls::___syscall330),
        "___syscall331" => func!(crate::syscalls::___syscall331),
        "___syscall333" => func!(crate::syscalls::___syscall333),
        "___syscall334" => func!(crate::syscalls::___syscall334),
        "___syscall337" => func!(crate::syscalls::___syscall337),
        "___syscall340" => func!(crate::syscalls::___syscall340),
        "___syscall345" => func!(crate::syscalls::___syscall345),

        // Process
        "abort" => func!(crate::process::em_abort),
        "_abort" => func!(crate::process::_abort),
        "abortStackOverflow" => func!(crate::process::abort_stack_overflow),
        "_llvm_trap" => func!(crate::process::_llvm_trap),
        "_fork" => func!(crate::process::_fork),
        "_exit" => func!(crate::process::_exit),
        "_system" => func!(crate::process::_system),
        "_popen" => func!(crate::process::_popen),
        "_endgrent" => func!(crate::process::_endgrent),
        "_execve" => func!(crate::process::_execve),
        "_kill" => func!(crate::process::_kill),
        "_llvm_stackrestore" => func!(crate::process::_llvm_stackrestore),
        "_llvm_stacksave" => func!(crate::process::_llvm_stacksave),
        "_llvm_eh_typeid_for" => func!(crate::process::_llvm_eh_typeid_for),
        "_raise" => func!(crate::process::_raise),
        "_sem_init" => func!(crate::process::_sem_init),
        "_sem_destroy" => func!(crate::process::_sem_destroy),
        "_sem_post" => func!(crate::process::_sem_post),
        "_sem_wait" => func!(crate::process::_sem_wait),
        "_getgrent" => func!(crate::process::_getgrent),
        "_sched_yield" => func!(crate::process::_sched_yield),
        "_setgrent" => func!(crate::process::_setgrent),
        "_setgroups" => func!(crate::process::_setgroups),
        "_setitimer" => func!(crate::process::_setitimer),
        "_usleep" => func!(crate::process::_usleep),
        "_nanosleep" => func!(crate::process::_nanosleep),
        "_utime" => func!(crate::process::_utime),
        "_utimes" => func!(crate::process::_utimes),
        "_wait" => func!(crate::process::_wait),
        "_wait3" => func!(crate::process::_wait3),
        "_wait4" => func!(crate::process::_wait4),
        "_waitid" => func!(crate::process::_waitid),
        "_waitpid" => func!(crate::process::_waitpid),

        // Emscripten
        "_emscripten_asm_const_i" => func!(crate::emscripten_target::asm_const_i),
        "_emscripten_exit_with_live_runtime" => func!(crate::emscripten_target::exit_with_live_runtime),

        // Signal
        "_sigemptyset" => func!(crate::signal::_sigemptyset),
        "_sigaddset" => func!(crate::signal::_sigaddset),
        "_sigprocmask" => func!(crate::signal::_sigprocmask),
        "_sigaction" => func!(crate::signal::_sigaction),
        "_signal" => func!(crate::signal::_signal),
        "_sigsuspend" => func!(crate::signal::_sigsuspend),

        // Memory
        "abortOnCannotGrowMemory" => abort_on_cannot_grow_memory_export,
        "_emscripten_memcpy_big" => func!(crate::memory::_emscripten_memcpy_big),
        "_emscripten_get_heap_size" => func!(crate::memory::_emscripten_get_heap_size),
        "_emscripten_resize_heap" => func!(crate::memory::_emscripten_resize_heap),
        "enlargeMemory" => func!(crate::memory::enlarge_memory),
        "segfault" => func!(crate::memory::segfault),
        "alignfault" => func!(crate::memory::alignfault),
        "ftfault" => func!(crate::memory::ftfault),
        "getTotalMemory" => func!(crate::memory::get_total_memory),
        "___map_file" => func!(crate::memory::___map_file),

        // Exception
        "___cxa_allocate_exception" => func!(crate::exception::___cxa_allocate_exception),
        "___cxa_current_primary_exception" => func!(crate::exception::___cxa_current_primary_exception),
        "___cxa_decrement_exception_refcount" => func!(crate::exception::___cxa_decrement_exception_refcount),
        "___cxa_increment_exception_refcount" => func!(crate::exception::___cxa_increment_exception_refcount),
        "___cxa_rethrow_primary_exception" => func!(crate::exception::___cxa_rethrow_primary_exception),
        "___cxa_throw" => func!(crate::exception::___cxa_throw),
        "___cxa_begin_catch" => func!(crate::exception::___cxa_begin_catch),
        "___cxa_end_catch" => func!(crate::exception::___cxa_end_catch),
        "___cxa_uncaught_exception" => func!(crate::exception::___cxa_uncaught_exception),
        "___cxa_pure_virtual" => func!(crate::exception::___cxa_pure_virtual),

        // Time
        "_gettimeofday" => func!(crate::time::_gettimeofday),
        "_clock_getres" => func!(crate::time::_clock_getres),
        "_clock_gettime" => func!(crate::time::_clock_gettime),
        "_clock_settime" => func!(crate::time::_clock_settime),
        "___clock_gettime" => func!(crate::time::_clock_gettime),
        "_clock" => func!(crate::time::_clock),
        "_difftime" => func!(crate::time::_difftime),
        "_asctime" => func!(crate::time::_asctime),
        "_asctime_r" => func!(crate::time::_asctime_r),
        "_localtime" => func!(crate::time::_localtime),
        "_time" => func!(crate::time::_time),
        "_timegm" => func!(crate::time::_timegm),
        "_strftime" => func!(crate::time::_strftime),
        "_strftime_l" => func!(crate::time::_strftime_l),
        "_localtime_r" => func!(crate::time::_localtime_r),
        "_gmtime_r" => func!(crate::time::_gmtime_r),
        "_mktime" => func!(crate::time::_mktime),
        "_gmtime" => func!(crate::time::_gmtime),

        // Math
        "_fabs" => func!(crate::math::fabs),
        "f64-rem" => func!(crate::math::f64_rem),
        "_llvm_copysign_f32" => func!(crate::math::_llvm_copysign_f32),
        "_llvm_copysign_f64" => func!(crate::math::_llvm_copysign_f64),
        "_llvm_log10_f64" => func!(crate::math::_llvm_log10_f64),
        "_llvm_log2_f64" => func!(crate::math::_llvm_log2_f64),
        "_llvm_log10_f32" => func!(crate::math::_llvm_log10_f32),
        "_llvm_log2_f32" => func!(crate::math::_llvm_log2_f64),
        "_llvm_sin_f64" => func!(crate::math::_llvm_sin_f64),
        "_llvm_cos_f64" => func!(crate::math::_llvm_cos_f64),
        // "_llvm_exp2_f32" => func!(crate::math::_llvm_exp2_f32),
        "_llvm_exp2_f32" => func!(crate::math::_llvm_exp2_f64),
        "_llvm_exp2_f64" => func!(crate::math::_llvm_exp2_f64),
        // "_llvm_trunc_f32" => func!(crate::math::_llvm_trunc_f32),
        "_llvm_trunc_f32" => func!(crate::math::_llvm_trunc_f64),
        "_llvm_trunc_f64" => func!(crate::math::_llvm_trunc_f64),
        "_llvm_fma_f64" => func!(crate::math::_llvm_fma_f64),
        "_emscripten_random" => func!(crate::math::_emscripten_random),

        // Jump
        "__setjmp" => func!(crate::jmp::__setjmp),
        "__longjmp" => func!(crate::jmp::__longjmp),
        "_longjmp" => func!(crate::jmp::_longjmp),
        "_emscripten_longjmp" => func!(crate::jmp::_longjmp),

        // Bitwise
        "_llvm_bswap_i64" => func!(crate::bitwise::_llvm_bswap_i64),

        // libc
        "_execv" => func!(crate::libc::execv),
        "_endpwent" => func!(crate::libc::endpwent),
        "_fexecve" => func!(crate::libc::fexecve),
        "_fpathconf" => func!(crate::libc::fpathconf),
        "_getitimer" => func!(crate::libc::getitimer),
        "_getpwent" => func!(crate::libc::getpwent),
        "_killpg" => func!(crate::libc::killpg),
        "_pathconf" => func!(crate::libc::pathconf),
        "_siginterrupt" => func!(crate::signal::_siginterrupt),
        "_setpwent" => func!(crate::libc::setpwent),
        "_sigismember" => func!(crate::libc::sigismember),
        "_sigpending" => func!(crate::libc::sigpending),
        "___libc_current_sigrtmax" => func!(crate::libc::current_sigrtmax),
        "___libc_current_sigrtmin" => func!(crate::libc::current_sigrtmin),

        // Linking
        "_dlclose" => func!(crate::linking::_dlclose),
        "_dlerror" => func!(crate::linking::_dlerror),
        "_dlopen" => func!(crate::linking::_dlopen),
        "_dlsym" => func!(crate::linking::_dlsym),

        // wasm32-unknown-emscripten
        "_alarm" => func!(crate::emscripten_target::_alarm),
        "_atexit" => func!(crate::emscripten_target::_atexit),
        "setTempRet0" => func!(crate::emscripten_target::setTempRet0),
        "getTempRet0" => func!(crate::emscripten_target::getTempRet0),
        "invoke_i" => func!(crate::emscripten_target::invoke_i),
        "invoke_ii" => func!(crate::emscripten_target::invoke_ii),
        "invoke_iii" => func!(crate::emscripten_target::invoke_iii),
        "invoke_iiii" => func!(crate::emscripten_target::invoke_iiii),
        "invoke_iifi" => func!(crate::emscripten_target::invoke_iifi),
        "invoke_v" => func!(crate::emscripten_target::invoke_v),
        "invoke_vi" => func!(crate::emscripten_target::invoke_vi),
        "invoke_vj" => func!(crate::emscripten_target::invoke_vj),
        "invoke_vjji" => func!(crate::emscripten_target::invoke_vjji),
        "invoke_vii" => func!(crate::emscripten_target::invoke_vii),
        "invoke_viii" => func!(crate::emscripten_target::invoke_viii),
        "invoke_viiii" => func!(crate::emscripten_target::invoke_viiii),
        "__Unwind_Backtrace" => func!(crate::emscripten_target::__Unwind_Backtrace),
        "__Unwind_FindEnclosingFunction" => func!(crate::emscripten_target::__Unwind_FindEnclosingFunction),
        "__Unwind_GetIPInfo" => func!(crate::emscripten_target::__Unwind_GetIPInfo),
        "___cxa_find_matching_catch_2" => func!(crate::emscripten_target::___cxa_find_matching_catch_2),
        "___cxa_find_matching_catch_3" => func!(crate::emscripten_target::___cxa_find_matching_catch_3),
        "___cxa_free_exception" => func!(crate::emscripten_target::___cxa_free_exception),
        "___resumeException" => func!(crate::emscripten_target::___resumeException),
        "_dladdr" => func!(crate::emscripten_target::_dladdr),
<<<<<<< HEAD
        "_pthread_cancel" => func!(crate::emscripten_target::_pthread_cancel),
        "_pthread_create" => func!(crate::emscripten_target::_pthread_create),
        "_pthread_detach" => func!(crate::emscripten_target::_pthread_detach),
        "_pthread_join" => func!(crate::emscripten_target::_pthread_join),
        "_pthread_attr_init" => func!(crate::emscripten_target::_pthread_attr_init),
=======
>>>>>>> 0f81cd47
        "_pthread_attr_destroy" => func!(crate::emscripten_target::_pthread_attr_destroy),
        "_pthread_attr_getstack" => func!(crate::emscripten_target::_pthread_attr_getstack),
        "_pthread_attr_init" => func!(crate::emscripten_target::_pthread_attr_init),
        "_pthread_attr_setstacksize" => func!(crate::emscripten_target::_pthread_attr_setstacksize),
        "_pthread_cleanup_pop" => func!(crate::emscripten_target::_pthread_cleanup_pop),
        "_pthread_cleanup_push" => func!(crate::emscripten_target::_pthread_cleanup_push),
        "_pthread_cond_destroy" => func!(crate::emscripten_target::_pthread_cond_destroy),
        "_pthread_cond_init" => func!(crate::emscripten_target::_pthread_cond_init),
        "_pthread_cond_signal" => func!(crate::emscripten_target::_pthread_cond_signal),
        "_pthread_cond_timedwait" => func!(crate::emscripten_target::_pthread_cond_timedwait),
        "_pthread_cond_wait" => func!(crate::emscripten_target::_pthread_cond_wait),
        "_pthread_condattr_destroy" => func!(crate::emscripten_target::_pthread_condattr_destroy),
        "_pthread_condattr_init" => func!(crate::emscripten_target::_pthread_condattr_init),
        "_pthread_condattr_setclock" => func!(crate::emscripten_target::_pthread_condattr_setclock),
        "_pthread_create" => func!(crate::emscripten_target::_pthread_create),
        "_pthread_detach" => func!(crate::emscripten_target::_pthread_detach),
        "_pthread_equal" => func!(crate::emscripten_target::_pthread_equal),
        "_pthread_exit" => func!(crate::emscripten_target::_pthread_exit),
        "_pthread_getattr_np" => func!(crate::emscripten_target::_pthread_getattr_np),
        "_pthread_getspecific" => func!(crate::emscripten_target::_pthread_getspecific),
        "_pthread_join" => func!(crate::emscripten_target::_pthread_join),
        "_pthread_key_create" => func!(crate::emscripten_target::_pthread_key_create),
        "_pthread_mutex_destroy" => func!(crate::emscripten_target::_pthread_mutex_destroy),
        "_pthread_mutex_init" => func!(crate::emscripten_target::_pthread_mutex_init),
        "_pthread_mutexattr_destroy" => func!(crate::emscripten_target::_pthread_mutexattr_destroy),
        "_pthread_mutexattr_init" => func!(crate::emscripten_target::_pthread_mutexattr_init),
        "_pthread_mutexattr_settype" => func!(crate::emscripten_target::_pthread_mutexattr_settype),
        "_pthread_once" => func!(crate::emscripten_target::_pthread_once),
        "_pthread_rwlock_destroy" => func!(crate::emscripten_target::_pthread_rwlock_destroy),
        "_pthread_rwlock_init" => func!(crate::emscripten_target::_pthread_rwlock_init),
        "_pthread_rwlock_rdlock" => func!(crate::emscripten_target::_pthread_rwlock_rdlock),
        "_pthread_rwlock_unlock" => func!(crate::emscripten_target::_pthread_rwlock_unlock),
        "_pthread_rwlock_wrlock" => func!(crate::emscripten_target::_pthread_rwlock_wrlock),
        "_pthread_setcancelstate" => func!(crate::emscripten_target::_pthread_setcancelstate),
        "_pthread_setspecific" => func!(crate::emscripten_target::_pthread_setspecific),
        "_pthread_sigmask" => func!(crate::emscripten_target::_pthread_sigmask),
        "___gxx_personality_v0" => func!(crate::emscripten_target::___gxx_personality_v0),
        "_gai_strerror" => func!(crate::emscripten_target::_gai_strerror),
        "_getdtablesize" => func!(crate::emscripten_target::_getdtablesize),
        "_gethostbyaddr" => func!(crate::emscripten_target::_gethostbyaddr),
        "_gethostbyname" => func!(crate::emscripten_target::_gethostbyname),
        "_gethostbyname_r" => func!(crate::emscripten_target::_gethostbyname_r),
        "_getloadavg" => func!(crate::emscripten_target::_getloadavg),
        "_getnameinfo" => func!(crate::emscripten_target::_getnameinfo),
        "invoke_dii" => func!(crate::emscripten_target::invoke_dii),
        "invoke_diiii" => func!(crate::emscripten_target::invoke_diiii),
        "invoke_iiiii" => func!(crate::emscripten_target::invoke_iiiii),
        "invoke_iiiiii" => func!(crate::emscripten_target::invoke_iiiiii),
        "invoke_iiiiiii" => func!(crate::emscripten_target::invoke_iiiiiii),
        "invoke_iiiiiiii" => func!(crate::emscripten_target::invoke_iiiiiiii),
        "invoke_iiiiiiiii" => func!(crate::emscripten_target::invoke_iiiiiiiii),
        "invoke_iiiiiiiiii" => func!(crate::emscripten_target::invoke_iiiiiiiiii),
        "invoke_iiiiiiiiiii" => func!(crate::emscripten_target::invoke_iiiiiiiiiii),
        "invoke_vd" => func!(crate::emscripten_target::invoke_vd),
        "invoke_viiiii" => func!(crate::emscripten_target::invoke_viiiii),
        "invoke_viiiiii" => func!(crate::emscripten_target::invoke_viiiiii),
        "invoke_viiiiiii" => func!(crate::emscripten_target::invoke_viiiiiii),
        "invoke_viiiiiiii" => func!(crate::emscripten_target::invoke_viiiiiiii),
        "invoke_viiiiiiiii" => func!(crate::emscripten_target::invoke_viiiiiiiii),
        "invoke_viiiiiiiii" => func!(crate::emscripten_target::invoke_viiiiiiiii),
        "invoke_viiiiiiiiii" => func!(crate::emscripten_target::invoke_viiiiiiiiii),
        "invoke_iij" => func!(crate::emscripten_target::invoke_iij),
        "invoke_iiji" => func!(crate::emscripten_target::invoke_iiji),
        "invoke_iiijj" => func!(crate::emscripten_target::invoke_iiijj),
        "invoke_j" => func!(crate::emscripten_target::invoke_j),
        "invoke_ji" => func!(crate::emscripten_target::invoke_ji),
        "invoke_jii" => func!(crate::emscripten_target::invoke_jii),
        "invoke_jij" => func!(crate::emscripten_target::invoke_jij),
        "invoke_jjj" => func!(crate::emscripten_target::invoke_jjj),
        "invoke_viiij" => func!(crate::emscripten_target::invoke_viiij),
        "invoke_viiijiiii" => func!(crate::emscripten_target::invoke_viiijiiii),
        "invoke_viiijiiiiii" => func!(crate::emscripten_target::invoke_viiijiiiiii),
        "invoke_viij" => func!(crate::emscripten_target::invoke_viij),
        "invoke_viiji" => func!(crate::emscripten_target::invoke_viiji),
        "invoke_viijiii" => func!(crate::emscripten_target::invoke_viijiii),
        "invoke_viijj" => func!(crate::emscripten_target::invoke_viijj),
        "invoke_vij" => func!(crate::emscripten_target::invoke_vij),
        "invoke_viji" => func!(crate::emscripten_target::invoke_viji),
        "invoke_vijiii" => func!(crate::emscripten_target::invoke_vijiii),
        "invoke_vijj" => func!(crate::emscripten_target::invoke_vijj),
        "invoke_viid" => func!(crate::emscripten_target::invoke_viid),
        "invoke_viidii" => func!(crate::emscripten_target::invoke_viidii),
        "invoke_viidddddddd" => func!(crate::emscripten_target::invoke_viidddddddd),

        // ucontext
        "_getcontext" => func!(crate::ucontext::_getcontext),
        "_makecontext" => func!(crate::ucontext::_makecontext),
        "_setcontext" => func!(crate::ucontext::_setcontext),
        "_swapcontext" => func!(crate::ucontext::_swapcontext),

        // unistd
        "_confstr" => func!(crate::unistd::confstr),
    };

    for null_func_name in globals.null_func_names.iter() {
        env_ns.insert(null_func_name.as_str(), Func::new(nullfunc).to_export());
    }

    let import_object: ImportObject = imports! {
        "env" => env_ns,
        "global" => {
          "NaN" => Global::new(Value::F64(f64::NAN)),
          "Infinity" => Global::new(Value::F64(f64::INFINITY)),
        },
        "global.Math" => {
            "pow" => func!(crate::math::pow),
            "exp" => func!(crate::math::exp),
            "log" => func!(crate::math::log),
        },
        "asm2wasm" => {
            "f64-rem" => func!(crate::math::f64_rem),
            "f64-to-int" => func!(crate::math::f64_to_int),
        },
    };

    import_object
}

pub fn nullfunc(ctx: &mut Ctx, _x: u32) {
    use crate::process::abort_with_message;
    debug!("emscripten::nullfunc_i {}", _x);
    abort_with_message(ctx, "Invalid function pointer. Perhaps this is an invalid value \
    (e.g. caused by calling a virtual method on a NULL pointer)? Or calling a function with an \
    incorrect type, which will fail? (it is worth building your source files with -Werror (\
    warnings are errors), as warnings can indicate undefined behavior which can cause this)");
}

/// The current version of this crate
pub const VERSION: &str = env!("CARGO_PKG_VERSION");<|MERGE_RESOLUTION|>--- conflicted
+++ resolved
@@ -854,14 +854,11 @@
         "___cxa_free_exception" => func!(crate::emscripten_target::___cxa_free_exception),
         "___resumeException" => func!(crate::emscripten_target::___resumeException),
         "_dladdr" => func!(crate::emscripten_target::_dladdr),
-<<<<<<< HEAD
         "_pthread_cancel" => func!(crate::emscripten_target::_pthread_cancel),
         "_pthread_create" => func!(crate::emscripten_target::_pthread_create),
         "_pthread_detach" => func!(crate::emscripten_target::_pthread_detach),
         "_pthread_join" => func!(crate::emscripten_target::_pthread_join),
         "_pthread_attr_init" => func!(crate::emscripten_target::_pthread_attr_init),
-=======
->>>>>>> 0f81cd47
         "_pthread_attr_destroy" => func!(crate::emscripten_target::_pthread_attr_destroy),
         "_pthread_attr_getstack" => func!(crate::emscripten_target::_pthread_attr_getstack),
         "_pthread_attr_init" => func!(crate::emscripten_target::_pthread_attr_init),
